<?php
/*
<<<<<<< HEAD
Plugin Name: DF-Style Linked List
Plugin URI: http://github.com/yjsoon/df-style-linked-list_wordpress-plugin
Description: Make your blog's RSS feed behave like <a href="http://daringfireball.net">Daring Fireball</a>. To use, set the custom field "linked_list_url" to the desired location on a link post. See "DF-Style Linked List" under WordPress Settings for more options. <strong>NEW</strong>: Now supports "Post This" and Twitter Tools integration &mdash; please see settings page for more details or to enable these features.
Author: Yinjie Soon
Version: 2.7.4
Author URI: http://yjsoon.com/dfll-plugin
=======
Plugin Name: Linked List
Plugin URI: http://alexrudy.org
Description: Make your blog's RSS feed behave like <a href="http://daringfireball.net">Daring Fireball</a>. To use, set the custom field "linked_list_url" to the desired location on a link post. See "DF-Style Linked List" under WordPress Settings for more options.
Author: Alex Rudy & Yinjie Soon
Version: 2.0
Author URI: http://alexrudy.org
>>>>>>> 204a698c
*/

/*-----------------------------------------------------------------------------
  For theme developers - these should be all you need to refer to
-----------------------------------------------------------------------------*/

// To display a permalink around the glyph
function get_the_permalink_glyph() {
  return '<a href="' . get_permalink() . '" rel="bookmark" title="Permanent link to \''.get_the_title().'\'" class="glyph">'. get_glyph() .'</a>';
}
function the_permalink_glyph() {
  echo get_the_permalink_glyph();
}

// To display the linked list URL
function get_the_linked_list_link() {
  $url = get_post_custom_values("linked_list_url");
  return $url[0];
}
function the_linked_list_link() {
  echo get_the_linked_list_link();
}

// Just returns the glyph (this is set in the option under "Text for permalink")
function get_glyph() {
  $options = get_option('dfll_options');  
  return $options['glyph_after_post_text'];
  //return '&#9733;';
}

// Called to see if the current post in the loop is a linked list
function is_linked_list() {
  global $wp_query;
  $postid = $wp_query->post->ID;
  $url = get_post_meta($postid, 'linked_list_url', true);
  return (!empty($url));
}


/*-----------------------------------------------------------------------------
  RSS modification handling functions
-----------------------------------------------------------------------------*/

// Echoes the linked list link if it should
function ensure_rss_linked_list($value) {
  $options = get_option('dfll_options');
  if ($options['link_goes_to'] && is_linked_list()) {
    echo '<![CDATA[' . get_the_linked_list_link() . ']]>';
  } else {
    echo $value;
  }
}

// Now set function up to execute when the admin_footer action is called
add_action('the_permalink_rss', 'ensure_rss_linked_list');


// Inject permalink glyph into RSS feed contents
function insert_permalink_glyph_rss($content) {
  $options = get_option('dfll_options');
  if (is_linked_list() && is_feed()) {
    if ($options['glyph_after_post']) {
      $content = $content . "<p>" . get_the_permalink_glyph() . "</p>\n";
    }
  }
  return $content;
}
add_filter('the_content', 'insert_permalink_glyph_rss');
add_filter('the_excerpt_rss', 'insert_permalink_glyph_rss');

// Inject permalink glyph into RSS title
function insert_title_glyph_rss($title,$cdata=true) {
  $options = get_option('dfll_options');
  if (!is_linked_list() && $options['glyph_before_blog_title']) { // if normal blog title
    $title = $options['glyph_before_blog_title_text'] . " " . $title;
  }
  elseif (is_linked_list()) { // if linked list title
    if ($options['glyph_before_link_title']) $title  = $options['glyph_before_link_title_text'] . " " . $title;
    if ($options['glyph_after_link_title']) $title = $title . " " . $options['glyph_after_link_title_text'];
    if ($cdata) $title = '<![CDATA[' . $title . ']]>';
  }

  return $title;
}
add_filter('the_title_rss', 'insert_title_glyph_rss');


/*-----------------------------------------------------------------------------
  Options menu functions
-----------------------------------------------------------------------------*/

// Add the menu 
function dfll_menu() {
  add_options_page('Linked List Options', 'Linked List', 'manage_options', 'dfll', 'dfll_options_page');
}
add_action('admin_menu', 'dfll_menu');

// Initialise the settings
function dfll_init() {
  register_setting("dfll_options", "dfll_options",'dfll_sanitize_checkbox');
  add_settings_section("dfll_main", "Linked List Properties", "dfll_text", "dfll");
  add_settings_field("link_goes_to", "RSS link goes to linked item", "link_goes_to_callback", "dfll", "dfll_main");
  add_settings_field("glyph_after_post", "Insert permalink after post", "glyph_after_post_callback", "dfll", "dfll_main");
  add_settings_field("glyph_after_post_text", "", "glyph_after_post_text_callback", "dfll", "dfll_main");
  add_settings_field("glyph_before_link_title", "Highlight link post titles", "glyph_before_link_title_callback", "dfll", "dfll_main");
  add_settings_field("glyph_before_link_title_text", "", "glyph_before_link_title_text_callback", "dfll", "dfll_main");
  add_settings_field("glyph_after_link_title", "", "glyph_after_link_title_callback", "dfll", "dfll_main");
  add_settings_field("glyph_after_link_title_text", "", "glyph_after_link_title_text_callback", "dfll", "dfll_main");
  add_settings_section("dfll_main2", "Blog Post Properties", "dfll_text2", "dfll");
  add_settings_field("glyph_before_blog_title", "Highlight blog post titles", "glyph_before_blog_title_callback", "dfll", "dfll_main2");
  add_settings_field("glyph_before_blog_title_text", "", "glyph_before_blog_title_text_callback", "dfll", "dfll_main2");
  
}
add_action('admin_init', 'dfll_init');


/* Callback functions to display each of the options */

function link_goes_to_callback() {
  $checked = "";
  $options = get_option('dfll_options');
  if($options['link_goes_to']) { $checked = ' checked="checked" '; }
  echo "<input " . $checked . " name='dfll_options[link_goes_to]' type='checkbox' />";
  echo " Linked list entries point to the linked item in question, i.e. when you click on the link title in your RSS reader, your browser opens that link instead of your blog permalink.";
}

function glyph_after_post_callback() {
  $checked = "";
  $options = get_option('dfll_options');
  if($options['glyph_after_post']) { $checked = ' checked="checked" '; }
  echo "<input " . $checked . " name='dfll_options[glyph_after_post]' type='checkbox' />";
  echo " At the bottom of each linked list blog post, show a permalink bringing you back to your blog post. On DF, this is ★ (which you should enter as &amp;#9733;). <em>Note for theme customizers</em>: this is what's returned in get_glyph() (just the text) and get_the_permalink_glyph() (text wrapped inside an anchor).";
}

function glyph_after_post_text_callback() { 
  $options = get_option('dfll_options');
  echo "<label for='input1'>Text for permalink: </label>";
  echo "<input name='dfll_options[glyph_after_post_text]' size='12' type='text' value='{$options['glyph_after_post_text']}' id='input1' /> <span class='eg'>e.g. &amp;#9733; (★) or Permalink. ";
  if (!$options['glyph_after_post']) echo "Remember to check the checkbox above.";
  echo "</span>";
}

function glyph_before_link_title_callback() {
  $checked = "";
  $options = get_option('dfll_options');
  $checked = '';
  if($options['glyph_before_link_title']) { $checked = ' checked="checked" '; }
  echo "<input " . $checked . " name='dfll_options[glyph_before_link_title]' type='checkbox' />";
  echo " Show text <em>before</em> linked-list article titles, e.g. <em>Link: </em>. This is useful if you want to distinguish these link posts from your regular blog posts, and may help readers figure out how to get to the link.";
}

function glyph_before_link_title_text_callback() { 
  $style = '';
  $options = get_option('dfll_options');
  echo "<label for='input2'>Text to display: </label>";
  echo "<input name='dfll_options[glyph_before_link_title_text]' size='12' type='text' value='{$options['glyph_before_link_title_text']}' id='input2' /> <span class='eg'>e.g. Link:. ";
  if (!$options['glyph_before_link_title']) echo "Remember to check the checkbox above.";
  echo "</span>";
}

function glyph_after_link_title_callback() {
  $checked = "";
  $options = get_option('dfll_options');
  if($options['glyph_after_link_title']) { $checked = ' checked="checked" '; }
  echo "<input " . $checked . " name='dfll_options[glyph_after_link_title]' type='checkbox' />";
  echo " Show text <em>after</em> linked-list article titles, e.g. &raquo; (which you should enter as &amp;raquo;). This is useful if you want to distinguish these link posts from your regular blog posts, and may help readers figure out how to get to the link.";
}

function glyph_after_link_title_text_callback() { 
  $style = '';
  $options = get_option('dfll_options');
  echo "<label for='input3'>Text to display: </label>";
  echo "<input name='dfll_options[glyph_after_link_title_text]' size='12' type='text' value='{$options['glyph_after_link_title_text']}' id='input3' /> <span class='eg'>e.g. &amp;raquo; (&raquo;). ";
  if (!$options['glyph_after_link_title']) echo "Remember to check the checkbox above.";
  echo "</span>";  
}

function glyph_before_blog_title_callback() {
<<<<<<< HEAD
  $checked = '';
=======
  $checked = "";
>>>>>>> 204a698c
  $options = get_option('dfll_options');
  if($options['glyph_before_blog_title']) { $checked = ' checked="checked" '; }
  echo "<input " . $checked . " name='dfll_options[glyph_before_blog_title]' type='checkbox' />";
  echo " Show text before blog article titles in the RSS feed. This helps distinguish them from link posts, which is useful if you link more than you post. DF has a ★ (which you should enter as &amp;#9733;) in front of such articles.";
}

function glyph_before_blog_title_text_callback() {
  $style = '';
  $options = get_option('dfll_options');
  echo "<label for='input4'>Text to display: </label>";
  echo "<input name='dfll_options[glyph_before_blog_title_text]' size='12' type='text' value='{$options['glyph_before_blog_title_text']}' id='input4' /> <span class='eg'>e.g. &amp;#9733; (★). ";
  if (!$options['glyph_before_blog_title']) echo "Remember to check the checkbox above.";
  echo "</span>";  
}

<<<<<<< HEAD
function use_first_link_callback() {
  $checked = '';
  $options = get_option('dfll_options');
  if($options['use_first_link']) { $checked = ' checked="checked" ';}
  echo "<input " . $checked . " name='dfll_options[use_first_link]' type='checkbox' />";
  echo " <strong>Warning</strong>: Please read the instructions below carefully and disable this feature if it affects your post content unexpectedly!";
  echo "<div style='padding-left: 1em; border-left: 4px solid #bbb; margin-top: 0.5em'>";
  echo "<h3>Very Important Instructions &mdash; this feature will change your posts</h3>";
  echo "<p>This feature allows you to set the linked_list_url custom field from within the post content. This is especially handy for using with the 'Press This' bookmarklet.</p>"; 
  echo "<p>When you activate this feature, the DFLL plugin will look at the first line of your post content for a link anchor, and it'll set that link as the linked_list_url for your post. For example, the following post content:</p>";
  echo "<pre style='border:1px solid #999; margin-left: 1em; padding: 1em; width: 70%; background: #eee; margin-bottom: 1em;'>&lt;a href='http://google.com'&gt;Google!!!&lt;/a&gt;.\nThis is a link post to Google.</pre>";
  echo "<p>... will have its first line removed, the URL http://google.com passed into the custom field <em>linked_list_url</em>, and will have its first line removed to just end up with the text 'This is a link post to Google'. The text in the anchor ('Google!!!') will be ignored.</p>";
  echo "<p>It's very important to note three requirements: (i) the anchor tag must be in the first line of the post, (ii) the tag must be the only element on that line, and (iii) the line <strong>must end in a period</strong>. This is the syntax that the 'Press This' bookmarklet uses, so you can just hit 'Press This' and enter to go to the next line and stop typing.</p>";
  echo "<p>Worth noting again: Any text in the anchor will be ignored, and the entire first line will be discarded. This also means that if, for whatever, reason, you like posting link anchors that end in periods as the first line of your blog, you shouldn't activate this checkbox, or you'll end up with linked list posts by accident!</p>"; 
  echo "</div>";
}

function twitter_glyph_before_non_callback() {
  $checked = '';	
  $options = get_option('dfll_options');
  if($options['twitter_glyph_before_non_linked_list']) { $checked = ' checked="checked" ';}
  echo "<input " . $checked . " name='dfll_options[twitter_glyph_before_non_linked_list]' type='checkbox' />";
  echo " Inserts your glyph (from 'Insert permalink after post') before any tweets that are not linked list posts. <p>For example, Daring Fireball's <a href='http://twitter.com/daringfireball'>Twitter feed</a> has a star glyph before tweets which link to full blog posts. </p><p>Note that you don't have to enable the checkbox for 'Insert permalink after post' &mdash; it'll just pull the glyph from the 'Text for permalink' text box above.</p>";

}

function twitter_glyph_before_callback() {
  $checked = '';	
  $options = get_option('dfll_options');
  if($options['twitter_glyph_before_linked_list']) { $checked = ' checked="checked" ';}
  echo "<input " . $checked . " name='dfll_options[twitter_glyph_before_linked_list]' type='checkbox' />";
  echo " Insert the pre-link-list text (defined at 'Highlight link post titles') before any tweets that are linked lists. <p>E.g. if your pre-link-list text is 'Link:', your tweet would become 'Link: This is my post http://yjsoon.com'. </p><p>Note that you don't have to enable the checkbox for 'Show text before linked-list articles' &mdash; it'll just pull the glyph from the 'Link title text' text box above.</p>";

}


=======
>>>>>>> 204a698c
/* Callback functions for main sections */

function dfll_text() {
  echo "<p>This section defines the behaviour of RSS entries of linked list posts. Default behaviour follows Daring Fireball.</p>";
}

function dfll_text2() {
  echo "<p>This section defines the behaviour of RSS entries of blog posts (i.e., not links).</p>";  
}

/* Add default options */

register_activation_hook(__FILE__, 'dfll_defaults_callback');
// Define default option settings


function dfll_defaults_callback() {
  $arr = array("link_goes_to"=>true, 
               "glyph_after_post" => true, 
               "glyph_after_post_text" => "&#9733;", 
               "glyph_before_link_title" => false, 
               "glyph_before_link_title_text" => "", 
               "glyph_after_link_title" => false, 
               "glyph_after_link_title_text" => "", 
               "glyph_before_blog_title" => true, 
               "glyph_before_blog_title_text" => "&#9733;"
               );
  update_option('dfll_options', $arr);
}

function dfll_sanitize_checkbox($options) {
  $dfll_off = array("link_goes_to"=>false, 
                            "glyph_after_post" => false, 
                            "glyph_after_post_text" => "", 
                            "glyph_before_link_title" => false, 
                            "glyph_before_link_title_text" => "", 
                            "glyph_after_link_title" => false, 
                            "glyph_after_link_title_text" => "", 
                            "glyph_before_blog_title" => false, 
                            "glyph_before_blog_title_text" => ""
                            );
  return array_merge($dfll_off,$options);
}

/* Add help */
function dfll_help() {
  $help = '<h3>Some Notes</strong></h3>';
  $help .= '<ul style="margin-left: 1.5em; list-style-type:disc;">';
  $help .= "<li>Changing the settings on this page <em>only affects the behaviour of your RSS feeds</em>, i.e. it won't change the way your blog is displayed on the web. To change your blog's display properties, edit your theme to use the following functions: is_linked_list(), get_the_linked_list_link(), get_glyph() and get_the_permalink_glyph().</li>";
  $help .= "<li>To enable linked list post behaviour, make sure you create a custom field called <strong>linked_list_url</strong> containing the link you want your post to go to. Other posts without this custom field will be treated as blog, or \"regular\", posts. If you don't know what custom fields are or how to set them, read the first few sections of <a href=\"http://www.rlmseo.com/blog/wordpress-custom-fields/\">this article</a>.</li>";
  $help .= '<li>Some glyphs (symbols) you can use: &#9733; (&amp;#9733;), &#8594; (&amp;#8594;), &#8658; (&amp;#8658;), &nabla; (&amp;nabla;), &loz; (&amp;loz;), &#10004; (&amp;#10004;), &#10010; (&amp;#10010;), &#10020; (&amp;#10020;), &#10022; (&amp;#10022;), &#9819; (&amp;#9819;), &#9820; (&amp;#9820;), &raquo; (&amp;raquo;), &laquo; (&amp;laquo;), and <a href="http://www.danshort.com/HTMLentities/index.php">more here</a>. You should copy and paste the HTML character entity codes (not the symbols) into the fields below.</li>';
  $help .= '<li>For theme designers, these are the functions that you can use: get_the_permalink_glyph(), the_permalink_glyph(), get_the_linked_list_link(), the_linked_list_link(), get_glyph() and is_linked_list().</li>';
  $help .= "</ul>";
  $help .="<p>For more information or to contact the author, please refer to the <a href=\"http://github.com/yjsoon/df-style-linked-list_wordpress-plugin\">plugin homepage</a>.</p>";
  add_contextual_help('settings_page_dfll', $help ); 
}
add_action('admin_head-settings_page_dfll', "dfll_help");

/* Actual options page rendering */

function dfll_options_page() {

  ?>
  
  <style type="text/css" media="screen">
   .eg { color: #888; }
   .append { color: #d66; }
  </style>
  
  <div class="wrap">
    <div id="icon-options-general" class="icon32"><br></div>
    <h2>Daring Fireball-Style Linked List Plugin Settings</h2>

<!--
    <div style="border:1px solid #aaa;margin:2em 0 1em;background-color:#eee;padding:0 1em 1em;" id="df-expl">
      <h3>Notes - Read First!</h3>
    </div>
-->
    <p><em>Please take a look at the help drop down menu (up there &#8599; ) for more information on getting started. When entering symbols, it's advisable to use the HTML character entities &emdash; the ones with a &amp; in front and which end with semicolons &emdash; instead of the symbols themselves. This may prevent URL errors.</em></p>

    <form name="df-form" method="post" action="options.php">
      <?php settings_fields('dfll_options'); ?>
      <?php do_settings_sections('dfll'); ?>
      <p class="submit"><input type="submit" name="Submit" class="button-primary" value="<?php esc_attr_e('Save Changes') ?>" /></p>      
    </form>
  
  </div>

  <?php

}

?><|MERGE_RESOLUTION|>--- conflicted
+++ resolved
@@ -1,20 +1,11 @@
 <?php
 /*
-<<<<<<< HEAD
 Plugin Name: DF-Style Linked List
 Plugin URI: http://github.com/yjsoon/df-style-linked-list_wordpress-plugin
 Description: Make your blog's RSS feed behave like <a href="http://daringfireball.net">Daring Fireball</a>. To use, set the custom field "linked_list_url" to the desired location on a link post. See "DF-Style Linked List" under WordPress Settings for more options. <strong>NEW</strong>: Now supports "Post This" and Twitter Tools integration &mdash; please see settings page for more details or to enable these features.
 Author: Yinjie Soon
 Version: 2.7.4
 Author URI: http://yjsoon.com/dfll-plugin
-=======
-Plugin Name: Linked List
-Plugin URI: http://alexrudy.org
-Description: Make your blog's RSS feed behave like <a href="http://daringfireball.net">Daring Fireball</a>. To use, set the custom field "linked_list_url" to the desired location on a link post. See "DF-Style Linked List" under WordPress Settings for more options.
-Author: Alex Rudy & Yinjie Soon
-Version: 2.0
-Author URI: http://alexrudy.org
->>>>>>> 204a698c
 */
 
 /*-----------------------------------------------------------------------------
@@ -193,11 +184,7 @@
 }
 
 function glyph_before_blog_title_callback() {
-<<<<<<< HEAD
-  $checked = '';
-=======
-  $checked = "";
->>>>>>> 204a698c
+  $checked = "";
   $options = get_option('dfll_options');
   if($options['glyph_before_blog_title']) { $checked = ' checked="checked" '; }
   echo "<input " . $checked . " name='dfll_options[glyph_before_blog_title]' type='checkbox' />";
@@ -213,7 +200,6 @@
   echo "</span>";  
 }
 
-<<<<<<< HEAD
 function use_first_link_callback() {
   $checked = '';
   $options = get_option('dfll_options');
@@ -249,9 +235,6 @@
 
 }
 
-
-=======
->>>>>>> 204a698c
 /* Callback functions for main sections */
 
 function dfll_text() {
